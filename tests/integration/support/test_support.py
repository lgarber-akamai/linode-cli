--- conflicted
+++ resolved
@@ -52,12 +52,8 @@
         )
         .stdout.decode()
         .rstrip()
-<<<<<<< HEAD
-        .splitlines()
-=======
->>>>>>> e88be486
     )
-    ticket_ids = res.split(",")
+    ticket_ids = res.splitlines()
     if not ticket_ids or ticket_ids == [""]:
         pytest.skip("No support tickets available to test.")
     first_id = ticket_ids[0]
