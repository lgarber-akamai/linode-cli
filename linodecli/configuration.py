"""
Handles configuring the cli, as well as loading configs so that they can be
used elsewhere.
"""
from __future__ import print_function

import argparse
import re
import socket
import webbrowser
<<<<<<< HEAD
import configparser
import requests
=======
from http import server

try:
    # python3
    import configparser
except ImportError:
    # python2
    import ConfigParser as configparser

>>>>>>> 393caa32
import os
import sys

import requests

ENV_TOKEN_NAME = "LINODE_CLI_TOKEN"

LEGACY_CONFIG_DIR = os.path.expanduser("~")
LEGACY_CONFIG_NAME = ".linode-cli"
CONFIG_DIR = os.environ.get(
    "XDG_CONFIG_HOME", "{}/{}".format(os.path.expanduser("~"), ".config")
)

CONFIG_NAME = "linode-cli"
TOKEN_GENERATION_URL = "https://cloud.linode.com/profile/tokens"

# This is used for web-based configuration
OAUTH_CLIENT_ID = "5823b4627e45411d18e9"

# this is a list of browser that _should_ work for web-based auth.  This is mostly
# intended to exclude lynx and other terminal browsers which could be opened, but
# won't work.
KNOWN_GOOD_BROWSERS = set(
    (
        "chrome",
        "firefox",
        "mozilla",
        "netscape",
        "opera",
        "safari",
        "chromium",
        "chromium-browser",
        "epiphany",
    )
)

# in the event that we can't load the styled landing page from file, this will
# do as a landing page
DEFAULT_LANDING_PAGE = """
<h2>Success</h2><br/><p>You may return to your terminal to continue..</p>
<script>
// this is gross, sorry
let r = new XMLHttpRequest('http://localhost:{port}');
r.open('GET', '/token/'+window.location.hash.substr(1));
r.send();
</script>
"""


class CLIConfig:
    def __init__(self, base_url, username=None, skip_config=False):
        self.base_url = base_url
        self.username = username
        self.config = self._get_config(load=not skip_config)
        self.running_plugin = None
        self.used_env_token = False

        self._configured = False

        self.configure_with_pat = "--token" in sys.argv

        if (
            not skip_config
            and not self.config.has_option("DEFAULT", "default-user")
            and self.config.has_option("DEFAULT", "token")
        ):
            self._handle_no_default_user()

        environ_token = os.environ.get(ENV_TOKEN_NAME, None)

        if (
            not self.config.has_option("DEFAULT", "default-user")
            and not skip_config
            and not environ_token
        ):
            self.configure()
        elif environ_token:
            self.used_env_token = True

    def set_user(self, username):
        """
        Sets the acting username.  If this username is not in the config, this is
        an error.  This overrides the default username
        """
        if not self.config.has_section(username):
            print("User {} is not configured!".format(username))
            sys.exit(1)

        self.username = username

    def default_username(self):
        if self.config.has_option("DEFAULT", "default-user"):
            return self.config.get("DEFAULT", "default-user")
        return ""

    def update_namespace(self, namespace, new_dict):
        """
        In order to update the namespace, we need to turn it into a dict, modify it there,
        then reconstruct it with the exploded dict.
        """
        ns_dict = vars(namespace)
        for k in new_dict:
            if k.startswith("plugin-"):
                # plugins set config options that start with 'plugin-' - these don't
                # get included in the updated namespace
                continue
            if k in ns_dict and ns_dict[k] is None:
                ns_dict[k] = new_dict[k]

        return argparse.Namespace(**ns_dict)

    def update(self, namespace, allowed_defaults):
        """
        This updates a Namespace (as returned by ArgumentParser) with config values
        if they aren't present in the Namespace already.
        """
        if self.used_env_token and self.config is None:
            # the CLI is using a token defined in the environment; as such, we may
            # not have actually loaded a config file.  That's fine, there are just
            # no defaults
            return

        username = self.username or self.default_username()

        if not self.config.has_option(username, "token") and not os.environ.get(
            ENV_TOKEN_NAME, None
        ):
            print("User {} is not configured.".format(username))
            sys.exit(1)

        if self.config.has_section(username) and allowed_defaults:
            update_dicts = {
                default_key: self.config.get(username, default_key)
                for default_key in allowed_defaults
                if self.config.has_option(username, default_key)
            }
            return self.update_namespace(namespace, update_dicts)
        return namespace

    def get_token(self):
        """
        Returns the token for a configured user
        """
        if self.used_env_token:
            return os.environ.get(ENV_TOKEN_NAME, None)

        if self.config.has_option(self.username or self.default_username(), "token"):
            return self.config.get(self.username or self.default_username(), "token")
        return ""

    def remove_user(self, username):
        """
        Removes the requested user from the config.  If the user is the default,
        this exits with error
        """
        if self.default_username() == username:
            print(
                "Cannot remote {} as they are the default user!  You can change "
                "the default user with: `linode-cli set-user USERNAME`".format(username)
            )
            sys.exit(1)

        if self.config.has_section(username):
            self.config.remove_section(username)
            self.write_config()

    def print_users(self):
        """
        Prints all users available and exits
        """
        print("Configured Users: ")
        default_user = self.default_username()

        for sec in self.config.sections():
            if sec != "DEFAULT":
                print("{}  {}".format("*" if sec == default_user else " ", sec))

        sys.exit(0)

    def set_default_user(self, username):
        """
        Sets the default user.  If that user isn't in the config, exits with error
        """
        if not self.config.has_section(username):
            print("User {} is not configured!".format(username))
            sys.exit(1)

        self.config.set("DEFAULT", "default-user", username)
        self.write_config()

    # plugin methods - these are intended for plugins to utilize to store their
    # own persistent config information
    def get_value(self, key):
        """
        Retrieves and returns an existing config value for the current user.  This
        is intended for plugins to use instead of having to deal with figuring out
        who the current user is when accessing their config.

        .. warning::
           Plugins _MUST NOT_ set values for the user's config except through
           ``plugin_set_value`` below.

        :param key: The key to look up.
        :type key: str

        :returns: The value for that key, or None if the key doesn't exist for the
                  current user.
        :rtype: any
        """
        username = self.username or self.default_username()

        if not self.config.has_option(username, key):
            return None

        return self.config.get(username, key)

    def plugin_set_value(self, key, value):
        """
        Sets a new config value for a plugin for the current user.  Plugin config
        keys are set in the following format::

           plugin-{plugin_name}-{key}

        Values set with this method are intended to be retrieved with ``plugin_get_value``
        below.

        :param key: The config key to set - this is needed to retrieve the value
        :type key: str
        :param value: The value to set for this key
        :type value: any
        """
        if self.running_plugin is None:
            raise RuntimeError("No running plugin to retrieve configuration for!")

        username = self.username or self.default_username()
        self.config.set(
            username, "plugin-{}-{}".format(self.running_plugin, key), value
        )

    def plugin_get_value(self, key):
        """
        Retrieves and returns a config value previously set for a plugin.  Your
        plugin should have set this value in the past.  If this value does not
        exist in the config, ``None`` is returned.  This is the only time
        ``None`` is returned, so receiving this value should be treated as
        "plugin is not configured."

        :param key: The key of the value to return
        :type key: str

        :returns: The value for this plugin for this key, or None if not set
        :rtype: any
        """
        if self.running_plugin is None:
            raise RuntimeError("No running plugin to retrieve configuration for!")

        username = self.username or self.default_username()
        full_key = "plugin-{}-{}".format(self.running_plugin, key)

        if not self.config.has_option(username, full_key):
            return None

        return self.config.get(username, full_key)

    def write_config(self, silent=False):
        """
        Saves the config file as it is right now.  This can be used by plugins
        to save values they've set, and is used internally to update the config
        on disk when a new user if configured.

        :param silent: If True, does not print a message noting the config file
                       has been updated.  This is primarily intended for silently
                       updated the config file from one version to another.
        :type silent: bool
        """

        # Create the ~/.config directory if it does not exist
        if not os.path.exists("{}/{}".format(os.path.expanduser("~"), ".config")):
            os.makedirs("{}/{}".format(os.path.expanduser("~"), ".config"))

        with open(self._get_config_path(), "w") as f:
            self.config.write(f)

        if not silent:
            print("\nConfig written to {}".format(self._get_config_path()))

    def _username_for_token(self, token):
        """
        A helper function that returns the username assocaited with a token by
        requesting it from the API
        """
        u = self._do_get_request("/profile", token=token, exit_on_error=False)
        if "errors" in u:
            print(
                "That token didn't work: {}".format(
                    ",".join([c["reason"] for c in u["errors"]])
                )
            )
            return None

        return u["username"]

    def _get_token_terminal(self):
        """
        Handles prompting the user for a Personal Access Token and checking it
        to ensure it works.
        """
        print(
            """
First, we need a Personal Access Token.  To get one, please visit
{} and click
"Create a Personal Access Token".  The CLI needs access to everything
on your account to work correctly.""".format(
                TOKEN_GENERATION_URL
            )
        )

        while True:
            token = input("Personal Access Token: ")

            username = self._username_for_token(token)
            if username is not None:
                break

        return username, token

    def _get_token_web(self):
        """
        Handles OAuth authentication for the CLI.  This requires us to get a temporary
        token over OAuth and then use it to create a permanent token for the CLI.
        This function returns the token the CLI should use, or exits if anything
        goes wrong.
        """
        temp_token = self._handle_oauth_callback()
        username = self._username_for_token(temp_token)

        if username is None:
            print("OAuth failed.  Please try again of use a token for auth.")
            sys.exit(1)

        # the token returned via public oauth will expire in 2 hours, which
        # isn't great.  Instead, we're gonna make a token that expires never
        # and store that.
        result = self._do_request(
            requests.post,
            "/profile/tokens",
            token=temp_token,
            # generate the actual token with a label like:
            #  Linode CLI @ linode
            # The creation date is already recoreded with the token, so
            # this should be all the relevant info.
            body={"label": "Linode CLI @ {}".format(socket.gethostname())},
        )

        return username, result["token"]

    def _handle_oauth_callback(self):
        """
        Sends the user to a URL to perform an OAuth login for the CLI, then redirets
        them to a locally-hosted page that captures teh token
        """
        # load up landing page HTML
        landing_page_path = os.path.join(
            os.path.dirname(os.path.realpath(__file__)), "oauth-landing-page.html"
        )

        try:
            with open(landing_page_path) as f:
                landing_page = f.read()
        except:
            landing_page = DEFAULT_LANDING_PAGE

        class Handler(server.BaseHTTPRequestHandler):
            """
            The issue here is that Login sends the token in the URL hash, meaning
            that we cannot see it on the server side.  An attempt was made to
            get the client (browser) to send an ajax request to pass it along,
            but that's pretty gross and also isn't working.  Needs more thought.
            """

            def do_GET(self):
                if "token" in self.path:
                    # we got a token!  Parse it out of the request
                    token_part = self.path.split("/", 2)[2]

                    m = re.search(r"access_token=([a-z0-9]+)", token_part)
                    if m and len(m.groups()):
                        self.server.token = m.groups()[0]

                self.send_response(200)
                self.send_header("Content-type", "text/html")
                self.end_headers()

                # TODO: Clean up this page and make it look nice
                self.wfile.write(
                    bytes(
                        landing_page.format(port=self.server.server_address[1]).encode(
                            "utf-8"
                        )
                    )
                )

            def log_message(self, form, *args):
                """Don't actually log the request"""

        # start a server to catch the response
        serv = server.HTTPServer(("localhost", 0), Handler)
        serv.token = None

        # figure out the URL to direct the user to and print out the prompt
        url = "https://login.linode.com/oauth/authorize?client_id={}&response_type=token&scopes=*&redirect_uri=http://localhost:{}".format(
            OAUTH_CLIENT_ID, serv.server_address[1]
        )
        print(
            """A browser should open directing you to this URL to authenticate:

{}

If you are not automatically directed there, please copy/paste the link into your browser
to continue..
""".format(
                url
            )
        )

        webbrowser.open(url)

        try:
            while serv.token is None:
                # serve requests one at a time until we get a token or are interrupted
                serv.handle_request()
        except KeyboardInterrupt:
            print()
            print(
                "Giving up.  If you couldn't get web authentication to work, please "
                "try token using a token by invoking with `linode-cli configure --token`, "
                "and open an issue at https://github.com/linode/linode-cli"
            )
            sys.exit(1)

        return serv.token

    def configure(self):
        """
        This assumes we're running interactively, and prompts the user
        for a series of defaults in order to make future CLI calls
        easier.  This also sets up the config file.
        """
        # If configuration has already been done in this run, don't do it again.
        if self._configured:
            return
        config = {}
        # we're configuring the default user if there is no default user configured
        # yet
        is_default = not self.config.has_option("DEFAULT", "default-user")
        username = None

        print(
            """Welcome to the Linode CLI.  This will walk you through some initial setup."""
        )

        if ENV_TOKEN_NAME in os.environ:
            print(
                """Using token from {env_token_name}.
Note that no token will be saved in your configuration file.
    * If you lose or remove {env_token_name}.
    * All profiles will use {env_token_name}.""".format(
                    env_token_name=ENV_TOKEN_NAME
                )
            )
            username = "DEFAULT"

        else:
            # let's see if we _can_ use web
            can_use_browser = True
            try:
                webbrowser.get()
            except webbrowser.Error:
                # there are no browsers installed
                can_use_browser = False

            if can_use_browser and not KNOWN_GOOD_BROWSERS.intersection(
                webbrowser._tryorder
            ):
                print()
                print(
                    "This tool defaults to web-based authentication, however "
                    "no known-working browsers were found."
                )

                while True:
<<<<<<< HEAD
                    r = input("Try it anyway? [y/N]: ")
                    if r.lower() in 'yn ':
                        can_use_browser = r.lower() == 'y'
=======
                    r = input_helper("Try it anyway? [y/N]: ")
                    if r.lower() in "yn ":
                        can_use_browser = r.lower() == "y"
>>>>>>> 393caa32
                        break

            if self.configure_with_pat or not can_use_browser:
                username, config["token"] = self._get_token_terminal()
            else:
                print()
                print(
                    "The CLI will use its web-based authentication to log you in.  "
                    "If you prefer to supply a Personal Access Token, use `linode-cli configure --token`. "
                )
                print()
<<<<<<< HEAD
                input("Press enter to continue.  This will open a browser and proceed with authentication.")
                username, config['token'] = self._get_token_web()
=======
                input_helper(
                    "Press enter to continue.  This will open a browser and proceed with authentication."
                )
                username, config["token"] = self._get_token_web()
>>>>>>> 393caa32

        print()
        print("Configuring {}".format(username))
        print()

        regions = [r["id"] for r in self._do_get_request("/regions")["data"]]
        types = [t["id"] for t in self._do_get_request("/linode/types")["data"]]
        images = [i["id"] for i in self._do_get_request("/images")["data"]]

        # get the preferred things
        config["region"] = self._default_thing_input(
            "Default Region for operations.",
            regions,
            "Default Region (Optional): ",
            "Please select a valid Region, or press Enter to skip",
        )

        config["type"] = self._default_thing_input(
            "Default Type of Linode to deploy.",
            types,
            "Default Type of Linode (Optional): ",
            "Please select a valid Type, or press Enter to skip",
        )

        config["image"] = self._default_thing_input(
            "Default Image to deploy to new Linodes.",
            images,
            "Default Image (Optional): ",
            "Please select a valid Image, or press Enter to skip",
        )

        # save off the new configuration
        if username != "DEFAULT" and not self.config.has_section(username):
            self.config.add_section(username)

        if not is_default:
            if username != self.default_username():
                while True:
<<<<<<< HEAD
                    value = input('Make active user? [y/N]: ')
=======
                    value = input_helper("Make active user? [y/N]: ")
>>>>>>> 393caa32

                    if value.lower() in "yn":
                        is_default = value.lower() == "y"
                        break
                    elif not value.strip():
                        break

            if not is_default:  # they didn't change the default user
                print(
                    "Active user will remain {}".format(
                        self.config.get("DEFAULT", "default-user")
                    )
                )

        if is_default:
            # if this is the default user, make it so
            self.config.set("DEFAULT", "default-user", username)
            print("Active user is now {}".format(username))

        for k, v in config.items():
            if v:
                self.config.set(username, k, v)

        self.write_config()
        os.chmod(self._get_config_path(), 0o600)
        self._configured = True

    def _get_config_path(self):
        """
        Returns the path to the config file.
        """
        if os.path.exists("{}/{}".format(LEGACY_CONFIG_DIR, LEGACY_CONFIG_NAME)):
            return "{}/{}".format(LEGACY_CONFIG_DIR, LEGACY_CONFIG_NAME)

        return "{}/{}".format(CONFIG_DIR, CONFIG_NAME)

    def _get_config(self, load=True):
        """
        Returns a new ConfigParser object that represents the CLI's configuration.
        If load is false, we won't load the config from disk.

        :param load: If True, load the config from the default path.  Otherwise,
                     don't (and just return an empty ConfigParser)
        :type load: bool
        """
        conf = configparser.ConfigParser()

        if load:
            conf.read(self._get_config_path())

        return conf

    def _default_thing_input(self, ask, things, prompt, error, optional=True):
        """
        Requests the user choose from a list of things with the given prompt and
        error if they choose something invalid.  If optional, the user may hit
        enter to not configure this option.
        """
        print("\n{}  Choices are:".format(ask))
        for ind, thing in enumerate(things):
            print(" {} - {}".format(ind + 1, thing))
        print()

        ret = ""
        while True:
            choice = input(prompt)

            if choice:
                try:
                    choice = int(choice)
                    choice = things[choice - 1]
                except:
                    pass

                if choice in [thing for thing in things]:
                    ret = choice
                    break
                print(error)
            else:
                if optional:
                    break
                else:
                    print(error)
        return ret

    def _do_get_request(self, url, token=None, exit_on_error=True):
        """
        Does helper get requests during configuration
        """
        return self._do_request(
            requests.get, url, token=token, exit_on_error=exit_on_error
        )

    def _do_request(self, method, url, token=None, exit_on_error=None, body=None):
        """
        Does helper requests during configuration
        """
        headers = {}

        if token is not None:
            headers["Authorization"] = "Bearer {}".format(token)
            headers["Content-type"] = "application/json"

        result = method(self.base_url + url, headers=headers, json=body)

        if not 199 < result.status_code < 300:
            print(
                "Could not contact {} - Error: {}".format(
                    self.base_url + url, result.status_code
                )
            )
            if exit_on_error:
                sys.exit(4)

        return result.json()

    def _handle_no_default_user(self):
        """
        Handle the case that there is no default user in the config
        """
        users = [c for c in self.config.sections() if c != "DEFAULT"]

        if len(users) == 1:
            # only one user configured - they're the default
            self.config.set("DEFAULT", "default-user", users[0])
            self.write_config(silent=True)
            return

        if len(users) == 0:
            # config is new or _really_ old
            token = self.config.get("DEFAULT", "token")

            if token is not None:
                # there's a token in the config - configure that user
                u = self._do_get_request("/profile", token=token, exit_on_error=False)

                if "errors" in u:
                    # this token was bad - reconfigure
                    self.configure()
                    return

                # setup config for this user
                username = u["username"]

                self.config.set("DEFAULT", "default-user", username)
                self.config.add_section(username)
                self.config.set(username, "token", token)
                self.config.set(
                    username, "region", self.config.get("DEFAULT", "region")
                )
                self.config.set(username, "type", self.config.get("DEFAULT", "type"))
                self.config.set(username, "image", self.config.get("DEFAULT", "image"))

                self.write_config(silent=True)
            else:
                # got nothin', reconfigure
                self.configure()

            # this should be handled
            return

        # more than one user - prompt for the default
        print("Please choose the active user.  Configured users are:")
        for u in users:
            print(" {}".format(u))
        print()

        while True:
<<<<<<< HEAD
            username = input('Active user: ')
=======
            username = input_helper("Active user: ")
>>>>>>> 393caa32

            if username in users:
                self.config.set("DEFAULT", "default-user", username)
                self.write_config()
                return
            print("No user {}".format(username))<|MERGE_RESOLUTION|>--- conflicted
+++ resolved
@@ -8,10 +8,6 @@
 import re
 import socket
 import webbrowser
-<<<<<<< HEAD
-import configparser
-import requests
-=======
 from http import server
 
 try:
@@ -21,7 +17,6 @@
     # python2
     import ConfigParser as configparser
 
->>>>>>> 393caa32
 import os
 import sys
 
@@ -513,15 +508,9 @@
                 )
 
                 while True:
-<<<<<<< HEAD
-                    r = input("Try it anyway? [y/N]: ")
-                    if r.lower() in 'yn ':
-                        can_use_browser = r.lower() == 'y'
-=======
                     r = input_helper("Try it anyway? [y/N]: ")
                     if r.lower() in "yn ":
                         can_use_browser = r.lower() == "y"
->>>>>>> 393caa32
                         break
 
             if self.configure_with_pat or not can_use_browser:
@@ -533,15 +522,10 @@
                     "If you prefer to supply a Personal Access Token, use `linode-cli configure --token`. "
                 )
                 print()
-<<<<<<< HEAD
-                input("Press enter to continue.  This will open a browser and proceed with authentication.")
-                username, config['token'] = self._get_token_web()
-=======
                 input_helper(
                     "Press enter to continue.  This will open a browser and proceed with authentication."
                 )
                 username, config["token"] = self._get_token_web()
->>>>>>> 393caa32
 
         print()
         print("Configuring {}".format(username))
@@ -580,11 +564,7 @@
         if not is_default:
             if username != self.default_username():
                 while True:
-<<<<<<< HEAD
-                    value = input('Make active user? [y/N]: ')
-=======
                     value = input_helper("Make active user? [y/N]: ")
->>>>>>> 393caa32
 
                     if value.lower() in "yn":
                         is_default = value.lower() == "y"
@@ -753,11 +733,7 @@
         print()
 
         while True:
-<<<<<<< HEAD
-            username = input('Active user: ')
-=======
             username = input_helper("Active user: ")
->>>>>>> 393caa32
 
             if username in users:
                 self.config.set("DEFAULT", "default-user", username)
