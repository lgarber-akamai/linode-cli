--- conflicted
+++ resolved
@@ -172,13 +172,9 @@
 
     attrs = []
 
-<<<<<<< HEAD
     properties, _ = _aggregate_schema_properties(schema)
 
     if properties is None:
-=======
-    if schema.properties is None:
->>>>>>> defe7aa7
         return attrs
 
     for k, v in properties.items():
