"""
This module is responsible for handling HTTP requests to the Linode API.
"""

import itertools
import json
import os
import sys
import time
<<<<<<< HEAD
from logging import getLogger
from typing import Any, Dict, Iterable, List, Optional
=======
from typing import TYPE_CHECKING, Any, Dict, Iterable, List, Optional
>>>>>>> 7ad1df41

import requests
from packaging import version
from requests import Response

from linodecli.exit_codes import ExitCodes
from linodecli.helpers import API_CA_PATH, API_VERSION_OVERRIDE

from .baked.operation import (
    ExplicitEmptyListValue,
    ExplicitNullValue,
    OpenAPIOperation,
)
from .helpers import handle_url_overrides

<<<<<<< HEAD
logger = getLogger(__name__)

=======
if TYPE_CHECKING:
    from linodecli.cli import CLI
>>>>>>> 7ad1df41


def get_all_pages(
    ctx: "CLI", operation: OpenAPIOperation, args: List[str]
) -> Dict[str, Any]:
    """
    Retrieves all pages of a resource from multiple API responses
    and merges them into a single page.

    :param ctx: The main CLI object that maintains API request state.
    :param operation: The OpenAPI operation to be executed.
    :param args: A list of arguments passed to the API request.

    :return: A dictionary containing the merged results from all pages.
    """

    ctx.page_size = 500
    ctx.page = 1
    result = do_request(ctx, operation, args).json()

    total_pages = result.get("pages")

    # If multiple pages exist, generate results for all additional pages
    if total_pages and total_pages > 1:
        pages_needed = range(2, total_pages + 1)

        result = _merge_results_data(
            itertools.chain(
                (result,),
                _generate_all_pages_results(ctx, operation, args, pages_needed),
            )
        )
    return result


def do_request(
    ctx: "CLI",
    operation: OpenAPIOperation,
    args: List[str],
    filter_header: Optional[dict] = None,
    skip_error_handling: bool = False,
) -> (
    Response
):  # pylint: disable=too-many-locals,too-many-branches,too-many-statements
    """
    Makes an HTTP request to an API operation's URL and returns the resulting response.
    Optionally retries the request if specified, handles errors, and supports debugging.

    :param ctx: The main CLI object that maintains API request state.
    :param operation: The OpenAPI operation to be executed.
    :param args: A list of arguments passed to the API request.
    :param filter_header: Optional filter header to be included in the request (default: None).
    :param skip_error_handling: Whether to skip error handling (default: False).

    :return: The `Response` object returned from the HTTP request.
    """
    # TODO: Revisit using pre-built calls from OpenAPI
    method = getattr(requests, operation.method)
    headers = {
        "Authorization": f"Bearer {ctx.config.get_token()}",
        "Content-Type": "application/json",
        "User-Agent": ctx.user_agent,
    }

    parsed_args = operation.parse_args(args)

    url = _build_request_url(ctx, operation, parsed_args)

    body = _build_request_body(ctx, operation, parsed_args)

    filter_header = _build_filter_header(
        operation, parsed_args, filter_header=filter_header
    )
    if filter_header is not None:
        headers["X-Filter"] = filter_header

    # Print response debug info is requested
    if ctx.debug_request:
        # Multiline log entries aren't ideal, we should consider
        # using single-line structured logging in the future.
        logger.debug(
            "\n"
            + "\n".join(_format_request_for_log(method, url, headers, body))
        )

    result = method(url, headers=headers, data=body, verify=API_CA_PATH)

    # Print response debug info is requested
    if ctx.debug_request:
        logger.debug("\n" + "\n".join(_format_response_for_log(result)))

    # Retry the request if necessary
    while _check_retry(result) and not ctx.no_retry and ctx.retry_count < 3:
        time.sleep(_get_retry_after(result.headers))
        ctx.retry_count += 1
        result = method(url, headers=headers, data=body, verify=API_CA_PATH)

    _attempt_warn_old_version(ctx, result)

    # If the response is an error and we're not skipping error handling, raise an error
    if not 199 < result.status_code < 399 and not skip_error_handling:
        _handle_error(ctx, result)

    return result


def _merge_results_data(results: Iterable[dict]) -> Optional[Dict[str, Any]]:
    """
    Merges multiple JSON responses into one, combining their 'data' fields
    and setting 'pages' and 'page' to 1 if they exist.

    :param results: An iterable of dictionaries containing JSON response data.

    :return: A merged dictionary containing the combined data or None if no results are provided.
    """

    iterator = iter(results)
    merged_result = next(iterator, None)

    # If there are no results to merge, return None
    if not merged_result:
        return None

    # Set 'pages' and 'page' to 1 if they exist in the first result
    if "pages" in merged_result:
        merged_result["pages"] = 1
    if "page" in merged_result:
        merged_result["page"] = 1

    # Merge the 'data' fields by combining the 'data' from all results
    if "data" in merged_result:
        merged_result["data"] += list(
            itertools.chain.from_iterable(r["data"] for r in iterator)
        )
    return merged_result


def _generate_all_pages_results(
    ctx: "CLI",
    operation: OpenAPIOperation,
    args: List[str],
    pages_needed: Iterable[int],
) -> Iterable[dict]:
    """
    Generates results from multiple pages by iterating through the specified page numbers
    and yielding the JSON response for each page.e.

    :param ctx: The main CLI object that maintains API request state.
    :param operation: The OpenAPI operation to be executed.
    :param args: A list of arguments passed to the API request.
    :param pages_needed: An iterable of page numbers to request.

    :yield: The JSON response (as a dictionary) for each requested page.
    """
    for p in pages_needed:
        ctx.page = p
        yield do_request(ctx, operation, args).json()


def _build_filter_header(
    operation: OpenAPIOperation,
    parsed_args: Any,
    filter_header: Optional[dict] = None,
) -> Optional[str]:
    """
    Builds a filter header for a request based on the parsed
    arguments. This is used for GET requests to filter results according
    to the specified arguments. If no filter is provided, returns None.

    :param operation: The OpenAPI operation to be executed.
    :param parsed_args: The parsed arguments from the CLI or request
    :param filter_header: Optional filter header to be included in the request (default: None).

    :return: A JSON string representing the filter header, or None if no filters are applied.
    """
    if operation.method != "get":
        # Non-GET operations don't support filters
        return None

    if filter_header is not None:
        return json.dumps(filter_header)

    parsed_args_dict = vars(parsed_args)

    # remove URL parameters
    for p in operation.params:
        if p.name in parsed_args_dict:
            del parsed_args_dict[p.name]

    # check for order-by and order
    order_by = parsed_args_dict.pop("order_by")
    order = parsed_args_dict.pop("order") or "asc"

    result = {}

    # A list filter allows a user to filter on multiple values in a list
    # e.g. --tags foobar --tags foobar2
    list_filters = []

    for key, value in parsed_args_dict.items():
        if value is None:
            continue

        if not isinstance(value, list):
            result[key] = value
            continue

        list_filters.extend(iter({key: entry} for entry in value))

    if len(list_filters) > 0:
        result["+and"] = list_filters

    if order_by is not None:
        result["+order_by"] = order_by
        result["+order"] = order

    return json.dumps(result) if len(result) > 0 else None


def _build_request_url(
    ctx: "CLI", operation: OpenAPIOperation, parsed_args: Any
) -> str:
    """
    Constructs the full request URL for an API operation,
    incorporating user-defined API host and scheme overrides.

    :param ctx: The main CLI object that maintains API request state.
    :param operation: The OpenAPI operation to be executed.
    :param parsed_args: The parsed arguments from the CLI or request.

    :return: The fully constructed request URL as a string.
    """
    url_base = handle_url_overrides(
        operation.url_base,
        host=ctx.config.get_value("api_host"),
        scheme=ctx.config.get_value("api_scheme"),
    )

    result = f"{url_base}{operation.url_path}".format(
        # {apiVersion} is defined in the endpoint paths for
        # the TechDocs API specs
        apiVersion=(
            API_VERSION_OVERRIDE
            or ctx.config.get_value("api_version")
            or operation.default_api_version
        ),
        **vars(parsed_args),
    )

    # Append pagination parameters for GET requests
    if operation.method == "get":
        result += f"?page={ctx.page}&page_size={ctx.page_size}"

    return result


def _traverse_request_body(o: Any) -> Any:
    """
    Traverses a request body before serialization, handling special cases:
    - Drops keys with `None` values (implicit null values).
    - Converts `ExplicitEmptyListValue` instances to empty lists.
    - Converts `ExplicitNullValue` instances to `None`.
    - Recursively processes nested dictionaries and lists.

    :param o: The request body object to process.

    :return: A modified version of `o` with appropriate transformations applied.
    """
    if isinstance(o, dict):
        result = {}
        for k, v in o.items():
            # Implicit null values should be dropped from the request
            if v is None:
                continue

            # Values that are expected to be serialized as empty lists
            # and explicit None values are converted here.
            # See: operation.py
            # NOTE: These aren't handled at the top-level of this function
            # because we don't want them filtered out in the step below.
            if isinstance(v, ExplicitEmptyListValue):
                result[k] = []
                continue

            if isinstance(v, ExplicitNullValue):
                result[k] = None
                continue

            value = _traverse_request_body(v)

            # We should exclude implicit empty lists
            if not (isinstance(value, (dict, list)) and len(value) < 1):
                result[k] = value

        return result

    if isinstance(o, list):
        return [_traverse_request_body(v) for v in o]

    return o


def _build_request_body(
    ctx: "CLI", operation: OpenAPIOperation, parsed_args: Any
) -> Optional[str]:
    """
    Builds the request body for API calls, handling default values and nested structures.

    :param ctx: The main CLI object that maintains API request state.
    :param operation: The OpenAPI operation to be executed.
    :param parsed_args: The parsed arguments from the CLI or request.

    :return: A JSON string representing the request body, or None if not applicable.
    """
    if operation.method == "get":
        # Get operations don't have a body
        return None

    # Merge defaults into body if applicable
    if ctx.defaults:
        parsed_args = ctx.config.update(parsed_args, operation.allowed_defaults)

    param_names = {param.name for param in operation.params}

    expanded_json = {}

    # Expand dotted keys into nested dictionaries
    for k, v in vars(parsed_args).items():
        if v is None or k in param_names:
            continue

        cur = expanded_json
        for part in k.split(".")[:-1]:
            if part not in cur:
                cur[part] = {}
            cur = cur[part]

        cur[k.split(".")[-1]] = v

    return json.dumps(_traverse_request_body(expanded_json))


<<<<<<< HEAD
def _format_request_for_log(
    method: Any,
    url: str,
    headers: Dict[str, str],
    body: str,
) -> List[str]:
    """
    Builds a debug output for the given request.

    :param method: The HTTP method of the request.
    :param url: The URL of the request.
    :param headers: The headers of the request.
    :param body: The body of the request.

    :returns: The lines of the generated debug output.
=======
def _print_request_debug_info(
    method: Any, url: str, headers: Dict[str, Any], body: Optional[str]
) -> None:
    """
    Prints debug info for an HTTP request.

    :param method: An object with a `__name__` attribute representing
        the HTTP method (e.g., "get", "post").
    :param url: The full request URL.
    :param headers: A dictionary of request headers.
    :param body: The request body as a string, or None if no body exists.
>>>>>>> 7ad1df41
    """
    result = [f"> {method.__name__.upper()} {url}"]

    for k, v in headers.items():
        # If this is the Authorization header, sanitize the token
        if k.lower() == "authorization":
            v = "Bearer " + "*" * 64

        result.append(f"> {k}: {v}")

    result.extend(["> Body:", f">   {body or ''}", f"> "])

    return result


<<<<<<< HEAD
def _format_response_for_log(
    response: requests.Response,
):
    """
    Builds a debug output for the given request.

    :param response: The HTTP response to format.

    :returns: The lines of the generated debug output.
=======
def _print_response_debug_info(response: Any) -> None:
    """
    Prints debug info for a response from requests.

    :param response: The response object returned by a `requests` call.
>>>>>>> 7ad1df41
    """

    # these come back as ints, convert to HTTP version
    http_version = response.raw.version / 10
    body = response.content.decode("utf-8", errors="replace")

    result = [
        f"< HTTP/{http_version:.1f} {response.status_code} {response.reason}"
    ]

    for k, v in response.headers.items():
        result.append(f"< {k}: {v}")

    result.extend(["< Body:", f"<   {body or ''}", "< "])

    return result


def _attempt_warn_old_version(ctx: "CLI", result: Any) -> None:
    """
    Checks if the API version is newer than the CLI version and
    warns the user if an upgrade is available.

    :param ctx: The main CLI object that maintains API request state.
    :param result: The HTTP response object from the API request.
    """
    if ctx.suppress_warnings:
        return

    api_version_higher = False

    if "X-Spec-Version" in result.headers:
        spec_version = result.headers.get("X-Spec-Version")

        try:
            # Parse the spec versions from the API and local CLI.
            spec_version_parsed = version.parse(spec_version)
            current_version_parsed = version.parse(ctx.spec_version)

            # Get only the Major/Minor version of the API Spec and CLI Spec,
            # ignore patch version differences
            spec_major_minor_version = (
                f"{spec_version_parsed.major}.{spec_version_parsed.minor}"
            )
            current_major_minor_version = (
                f"{current_version_parsed.major}.{current_version_parsed.minor}"
            )
        except ValueError:
            # If versions are non-standard like, "DEVELOPMENT" use them and don't complain.
            spec_major_minor_version = spec_version
            current_major_minor_version = ctx.spec_version

        try:
            if version.parse(spec_major_minor_version) > version.parse(
                current_major_minor_version
            ):
                api_version_higher = True
        except:
            # if this comparison or parsing failed, still process output
            print(
                f"Parsing failed when comparing local version {ctx.spec_version} with  "
                f"server version {spec_version}.  If this problem persists, please open a "
                "ticket with `linode-cli support ticket-create`",
                file=sys.stderr,
            )

    if api_version_higher:
        # check to see if there is, in fact, a version to upgrade to.  If not, don't
        # suggest an upgrade (since there's no package anyway)
        new_version_exists = False

        try:
            # do this all in a try block since it must _never_ prevent the CLI
            # from showing command output
            pypi_response = requests.get(
                "https://pypi.org/pypi/linode-cli/json", timeout=1  # seconds
            )

            if pypi_response.status_code == 200:
                # we got data back
                pypi_version = pypi_response.json()["info"]["version"]

                # no need to be fancy; these should always be valid versions
                if version.parse(pypi_version) > version.parse(ctx.version):
                    new_version_exists = True
        except:
            # I know, but if anything happens here the end user should still
            # be able to see the command output
            print(
                "Unable to determine if a new linode-cli package is available "
                "in pypi.  If this message persists, open a ticket or invoke "
                "with --suppress-warnings",
                file=sys.stderr,
            )
        suppress_version_warning = ctx.config.get_bool(
            "suppress-version-warning"
        ) or os.getenv("LINODE_CLI_SUPPRESS_VERSION_WARNING")
        if new_version_exists and not suppress_version_warning:
            print(
                f"The API responded with version {spec_version}, which is newer than "
                f"the CLI's version of {ctx.spec_version}.  Please update the CLI to get "
                "access to the newest features.  You can update with a "
                "simple `pip3 install --upgrade linode-cli`",
                file=sys.stderr,
            )


def _handle_error(ctx: "CLI", response: Any) -> None:
    """
    Handles API error responses by displaying a formatted error message
    and exiting with the appropriate error code.

    :param ctx: The main CLI object that maintains API request state.
    :param response: The HTTP response object from the API request.
    """
    print(f"Request failed: {response.status_code}", file=sys.stderr)

    resp_json = response.json()

    if "errors" in resp_json:
        data = [
            [error.get("field") or "", error.get("reason")]
            for error in resp_json["errors"]
        ]
        ctx.output_handler.print(
            data,
            ["field", "reason"],
            title="errors",
            to=sys.stderr,
        )
    sys.exit(ExitCodes.REQUEST_FAILED)


def _check_retry(response):
    """
    Check for valid retry scenario, returns true if retry is valid.

    :param response: The HTTP response object from the API request.
    """
    if response.status_code in (408, 429):
        # request timed out or rate limit exceeded
        return True

    return (
        response.headers
        and response.status_code == 400
        and response.headers.get("Server") == "nginx"
        and response.headers.get("Content-Type") == "text/html"
    )


def _get_retry_after(headers: Dict[str, str]) -> int:
    """
    Extracts the "Retry-After" value from the response headers and returns it
    as an integer representing the number of seconds to wait before retrying.

    :param headers: The HTTP response headers as a dictionary.

    :return: The number of seconds to wait before retrying, or 0 if not specified.
    """
    retry_str = headers.get("Retry-After", "")
    return int(retry_str) if retry_str else 0<|MERGE_RESOLUTION|>--- conflicted
+++ resolved
@@ -7,12 +7,8 @@
 import os
 import sys
 import time
-<<<<<<< HEAD
 from logging import getLogger
-from typing import Any, Dict, Iterable, List, Optional
-=======
 from typing import TYPE_CHECKING, Any, Dict, Iterable, List, Optional
->>>>>>> 7ad1df41
 
 import requests
 from packaging import version
@@ -28,13 +24,10 @@
 )
 from .helpers import handle_url_overrides
 
-<<<<<<< HEAD
-logger = getLogger(__name__)
-
-=======
 if TYPE_CHECKING:
     from linodecli.cli import CLI
->>>>>>> 7ad1df41
+
+logger = getLogger(__name__)
 
 
 def get_all_pages(
@@ -377,7 +370,6 @@
     return json.dumps(_traverse_request_body(expanded_json))
 
 
-<<<<<<< HEAD
 def _format_request_for_log(
     method: Any,
     url: str,
@@ -393,19 +385,6 @@
     :param body: The body of the request.
 
     :returns: The lines of the generated debug output.
-=======
-def _print_request_debug_info(
-    method: Any, url: str, headers: Dict[str, Any], body: Optional[str]
-) -> None:
-    """
-    Prints debug info for an HTTP request.
-
-    :param method: An object with a `__name__` attribute representing
-        the HTTP method (e.g., "get", "post").
-    :param url: The full request URL.
-    :param headers: A dictionary of request headers.
-    :param body: The request body as a string, or None if no body exists.
->>>>>>> 7ad1df41
     """
     result = [f"> {method.__name__.upper()} {url}"]
 
@@ -421,7 +400,6 @@
     return result
 
 
-<<<<<<< HEAD
 def _format_response_for_log(
     response: requests.Response,
 ):
@@ -431,13 +409,6 @@
     :param response: The HTTP response to format.
 
     :returns: The lines of the generated debug output.
-=======
-def _print_response_debug_info(response: Any) -> None:
-    """
-    Prints debug info for a response from requests.
-
-    :param response: The response object returned by a `requests` call.
->>>>>>> 7ad1df41
     """
 
     # these come back as ints, convert to HTTP version
